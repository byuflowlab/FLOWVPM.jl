#=##############################################################################
# DESCRIPTION
    Particle-to-particle interactions calculation.

# AUTHORSHIP
  * Author    : Eduardo J Alvarez
  * Email     : Edo.AlvarezR@gmail.com
  * Created   : Aug 2020
=###############################################################################


"""
  `UJ_direct(pfield)`

Calculates the velocity and Jacobian that the field exerts on itself by direct
particle-to-particle interaction, saving U and J on the particles.

NOTE: This method accumulates the calculation on the properties U and J of
every particle without previously emptying those properties.
"""
function UJ_direct(pfield::ParticleField;
        rbf::Bool=false, sfs::Bool=false,
        reset=true, reset_sfs=false,
        optargs...
    )

    # reset
    if reset
        _reset_particles(pfield)
    end
    if reset_sfs
        _reset_particles_sfs(pfield)
    end

    fmm.direct!(pfield; scalar_potential=false, hessian=true)
    sfs && Estr_direct!(pfield)
end

"""
  `UJ_direct(source, target)`

Calculates the velocity and Jacobian that the field `source` exerts on every
particle of  field `target`, saving U and J on the particles.

NOTE: This method accumulates the calculation on the properties U and J of
every particle without previously emptying those properties.
"""
function UJ_direct(source::ParticleField, target::ParticleField)
    return fmm.direct!(target, source)
end


"""
  `UJ_fmm(pfield)`

Calculates the velocity and Jacobian that the field exerts on itself through
a fast-multipole approximation, saving U and J on the particles.

NOTE: This method accumulates the calculation on the properties U and J of
every particle without previously emptying those properties.
"""
function UJ_fmm(
        pfield::ParticleField{<:Any, <:Any, <:Any, <:Any, <:Any, <:Any, <:Any, <:Any, <:Any, useGPU};
        verbose::Bool=false,
        rbf::Bool=false,
        sfs::Bool=false,
        sfs_type::Int=-1, # unused
        transposed_sfs::Bool=true, # unused
        reset::Bool=true,
        reset_sfs::Bool=false,
        autotune::Bool=true,
    ) where {useGPU}

    # reset # TODO should this really have an elseif in between?
    if reset
        _reset_particles(pfield)
    end
    if reset_sfs || sfs
        _reset_particles_sfs(pfield)
    end

    # extract FMM options
    fmm_options = pfield.fmm

    if rbf
        # calculate vorticity
        zeta_fmm(pfield)
    else
        # Calculate FMM of vector potential
<<<<<<< HEAD
        args = fmm.fmm!(pfield; expansion_order=fmm_options.p-1+!isnothing(fmm_options.ε_tol), leaf_size_source=fmm_options.ncrit, multipole_acceptance=fmm_options.theta, ε_tol=fmm_options.ε_tol, shrink_recenter=fmm_options.nonzero_sigma, lamb_helmholtz=true, nearfield_device=(useGPU>0), scalar_potential=false)
        _, _, target_tree, source_tree, m2l_list, direct_list, _ = args
=======
        args = fmm.fmm!(pfield; 
                        expansion_order=fmm_options.p-1, 
                        leaf_size_source=fmm_options.ncrit, 
                        multipole_acceptance=fmm_options.theta, 
                        error_tolerance=fmm.PowerRelativeGradient{fmm_options.relative_tolerance, fmm_options.absolute_tolerance, true}(), 
                        tune=true,
                        shrink_recenter=fmm_options.shrink_recenter,
                        nearfield_device=(useGPU>0),
                        scalar_potential=false,
                        hessian=true,
                        silence_warnings=!verbose)
        optargs, cache, target_tree, source_tree, m2l_list, direct_list, _ = args

        # autotune p and ncrit
        if autotune
            new_p = fmm_options.autotune_p ? optargs.expansion_order+1 : fmm_options.p
            new_ncrit = fmm_options.autotune_ncrit ? optargs.leaf_size_source[1] : fmm_options.ncrit
            pfield.fmm = FMM(new_p, new_ncrit, fmm_options.theta,
                            fmm_options.shrink_recenter,
                            fmm_options.relative_tolerance,
                            fmm_options.absolute_tolerance,
                            fmm_options.autotune_p,
                            fmm_options.autotune_ncrit,
                            fmm_options.autotune_reg_error,
                            fmm_options.default_rho_over_sigma)
        end
>>>>>>> bf8acbb0

        # This should be concurrent_direct=(pfield.useGPU > 0)
        # But until multithread_direct!() works for the target_indices argument,
        # we'll leave it true

        # now calculate SFS contribution
        # NOTE: this must be performed after velocity gradients are calculated, and
        #       therefore cannot be included in the direct function of the FMM
        sfs && Estr_fmm!(pfield, pfield, target_tree, source_tree, direct_list)
    end

    return nothing
end<|MERGE_RESOLUTION|>--- conflicted
+++ resolved
@@ -87,10 +87,6 @@
         zeta_fmm(pfield)
     else
         # Calculate FMM of vector potential
-<<<<<<< HEAD
-        args = fmm.fmm!(pfield; expansion_order=fmm_options.p-1+!isnothing(fmm_options.ε_tol), leaf_size_source=fmm_options.ncrit, multipole_acceptance=fmm_options.theta, ε_tol=fmm_options.ε_tol, shrink_recenter=fmm_options.nonzero_sigma, lamb_helmholtz=true, nearfield_device=(useGPU>0), scalar_potential=false)
-        _, _, target_tree, source_tree, m2l_list, direct_list, _ = args
-=======
         args = fmm.fmm!(pfield; 
                         expansion_order=fmm_options.p-1, 
                         leaf_size_source=fmm_options.ncrit, 
@@ -117,7 +113,6 @@
                             fmm_options.autotune_reg_error,
                             fmm_options.default_rho_over_sigma)
         end
->>>>>>> bf8acbb0
 
         # This should be concurrent_direct=(pfield.useGPU > 0)
         # But until multithread_direct!() works for the target_indices argument,
