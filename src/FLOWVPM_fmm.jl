--- conflicted
+++ resolved
@@ -398,12 +398,7 @@
 
 # CPU kernel
 function fmm.direct!(
-<<<<<<< HEAD
-        target_system,
-        target_indices,
-=======
-        target_system::ParticleField, target_index,
->>>>>>> 9d211ea4
+        target_system::ParticleField, target_indices,
         derivatives_switch::fmm.DerivativesSwitch{PS,VPS,VS,GS},
         source_system::ParticleField, source_index) where {PS,VPS,VS,GS}
 
@@ -411,11 +406,7 @@
         for target_index in target_indices
             vorticity_direct(target_system, target_index, source_system, source_index)
         end
-<<<<<<< HEAD
     elseif VS || GS
-=======
-    else
->>>>>>> 9d211ea4
         r = zero(eltype(source_system))
 
         for target_index in target_indices
