--- conflicted
+++ resolved
@@ -132,11 +132,6 @@
                     Ux = g_sgm * crss1
                     Uy = g_sgm * crss2
                     Uz = g_sgm * crss3
-<<<<<<< HEAD
-                    # get_U(target_particle) .+= Ux, Uy, Uz
-                    Ux0, Uy0, Uz0 = fmm.get_gradient(target_buffer, j_target)
-=======
->>>>>>> bf8acbb0
 
                     val = SVector{3}(Ux, Uy, Uz)
                     fmm.set_gradient!(target_buffer, j_target, val)
