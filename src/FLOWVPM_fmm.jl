################################################################################
# FMM COMPATIBILITY FUNCTION
################################################################################

Base.getindex(particle_field::ParticleField, i, ::fmm.Position) = get_X(particle_field, i)
Base.getindex(particle_field::ParticleField, i, ::fmm.Radius) = get_sigma(particle_field, i)[]
Base.getindex(particle_field::ParticleField{R,<:Any,<:Any,<:Any,<:Any,<:Any,<:Any,<:Any,<:Any,<:Any}, i, ::fmm.VectorPotential) where R = SVector{3,R}(0.0,0.0,0.0) # If this breaks AD: replace with 'zeros(3,R)'
Base.getindex(particle_field::ParticleField{R,<:Any,<:Any,<:Any,<:Any,<:Any,<:Any,<:Any,<:Any,<:Any}, i, ::fmm.ScalarPotential) where R = zero(R)
Base.getindex(particle_field::ParticleField, i, ::fmm.Strength) = get_Gamma(particle_field, i)
Base.getindex(particle_field::ParticleField, i, ::fmm.Velocity) = get_U(particle_field, i)
Base.getindex(particle_field::ParticleField, i, ::fmm.VelocityGradient) = reshape(get_J(particle_field, i), (3, 3))
Base.getindex(particle_field::ParticleField, i, ::fmm.Body) = get_particle(particle_field, i)

Base.setindex!(particle_field::ParticleField, val, i, ::fmm.Body) = get_particle(particle_field, i) .= val

Base.setindex!(particle_field::ParticleField, val, i, ::fmm.ScalarPotential) = nothing
Base.setindex!(particle_field::ParticleField, val, i, ::fmm.VectorPotential) = nothing
Base.setindex!(particle_field::ParticleField, val, i, ::fmm.Velocity) = set_U(particle_field, i, val)
Base.setindex!(particle_field::ParticleField, val, i, ::fmm.VelocityGradient) = set_J(particle_field, i, vec(val))

fmm.get_n_bodies(particle_field::ParticleField) = get_np(particle_field)
Base.length(particle_field::ParticleField) = get_np(particle_field) # currently called internally by the version of the FMM I'm using. this will need to be changed to work with ImplicitAD, which probably just means getting the latest FMM version. that's on hold because there are a bunch of other breaking changes I'll need to deal with to get correct derivative again.

Base.eltype(::ParticleField{TF, <:Any, <:Any, <:Any, <:Any, <:Any, <:Any, <:Any, <:Any, <:Any}) where TF = TF

fmm.buffer_element(system::ParticleField) = zeros(eltype(system.particles), size(system.particles, 1))

fmm.B2M!(system::ParticleField, args...) = fmm.B2M!_vortexpoint(system, args...)

@inline function vorticity_direct(target_system::ParticleField, target_index, source_system, source_index)
    for j_target in target_index
        target_x, target_y, target_z = target_system[j_target, fmm.POSITION]
        Wx = zero(eltype(target_system))
        Wy = zero(eltype(target_system))
        Wz = zero(eltype(target_system))
        for i_source in source_index
            gamma_x, gamma_y, gamma_z = get_Gamma(source_system, i_source)
            source_x, source_y, source_z = get_X(source_system, i_source)
            sigma = get_sigma(source_system, i_source)[]
            dx = target_x - source_x
            dy = target_y - source_y
            dz = target_z - source_z
            r2 = dx*dx + dy*dy + dz*dz # sqrt hahs an undefined derivative at r=0, so AD gets NaNs introduced without this check.
            if r2 > 0
                r = sqrt(r2)
                zeta = source_system.zeta(r/sigma)/(sigma*sigma*sigma)
                Wx += zeta * gamma_x
                Wy += zeta * gamma_y
                Wz += zeta * gamma_z
            end
        end
        get_vorticity(target_system, j_target) .+= Wx, Wy, Wz
    end
end

@inline function vorticity_direct(target_system, target_index, source_system, source_index)
    return nothing
end

@inline function Estr_direct(target_system::ParticleField, j_target, source_particle, r, zeta, transposed)
    Estr_direct(target_system[j_target, fmm.BODY], source_particle, r, zeta, transposed)
end

@inline function Estr_direct(target_system, j_target, source_particle, r, zeta, transposed)
    return nothing
end

<<<<<<< HEAD
function fmm.direct!(target_system, target_indices, derivatives_switch::fmm.DerivativesSwitch{PS,VPS,VS,GS}, source_system::ParticleField, source_index) where {PS,VPS,VS,GS}
=======
# GPU kernel for Reals that uses atomic reduction (incompatible with ForwardDiff.Duals but faster)
function fmm.direct!(
        target_system::ParticleField{<:Real,<:Any,<:Any,<:Any,<:Any,<:Any,<:Any,<:Any,<:Any,true},
        target_index,
        derivatives_switch::fmm.DerivativesSwitch{PS,VPS,VS,GS},
        source_system::ParticleField{<:Real,<:Any,<:Any,<:Any,<:Any,<:Any,<:Any,<:Any,<:Any,true},
        source_index) where {PS,VPS,VS,GS}

    if source_system.toggle_rbf
        vorticity_direct(target_system, target_index, source_system, source_index)
    else
        # Sets precision for computations on GPU
        # This is currently not being used for compatibility with Duals while Broadcasting
        T = Float64

        # Copy data from CPU to GPU
        s_d = CuArray{T}(view(source_system.particles, 1:7, source_index))
        t_d = CuArray{T}(view(target_system.particles, 1:24, target_index))

        # Get p, q for optimal GPU kernel launch configuration
        # p is no. of targets in a block
        # q is no. of columns per block
        p, q = get_launch_config(length(target_index); T=T)

        # Compute no. of threads, no. of blocks and shared memory
        threads::Int32 = p*q
        blocks::Int32 = cld(length(target_index), p)
        shmem = sizeof(T) * 7 * p

        # Check if GPU shared memory is sufficient
        dev = CUDA.device()
        dev_shmem = CUDA.attribute(dev, CUDA.DEVICE_ATTRIBUTE_MAX_SHARED_MEMORY_PER_BLOCK)
        if shmem > dev_shmem
            error("Shared memory requested ($shmem B), exceeds available space ($dev_shmem B) on GPU.
                  Try reducing ncrit, using more GPUs or reduce Chunk size if using ForwardDiff.")
        end


        # Compute interactions using GPU
        kernel = source_system.kernel.g_dgdr
        @cuda threads=threads blocks=blocks shmem=shmem gpu_atomic_direct!(s_d, t_d, q, kernel)

        # Copy back data from GPU to CPU
        view(target_system.particles, 10:12, target_index) .= Array(t_d[10:12, :])
        view(target_system.particles, 16:24, target_index) .= Array(t_d[16:24, :])

        # SFS contribution
        r = zero(eltype(source_system))
        for j_target in target_index
            for source_particle in eachcol(view(source_system.particles, :, source_index))
                # include self-induced contribution to SFS
                if source_system.toggle_sfs
                    Estr_direct(target_system, j_target, source_particle, r, source_system.kernel.zeta, source_system.transposed)
                end
            end
        end
    end


    return nothing
end

# GPU kernel for ForwardDiff.Duals that uses parallel reduction
# function fmm.direct!(
#         target_system::ParticleField{TFT,<:Any,<:Any,<:Any,<:Any,<:Any,<:Any,<:Any,<:Any,true},
#         target_index,
#         derivatives_switch::fmm.DerivativesSwitch{PS,VPS,VS,GS},
#         source_system::ParticleField{TFS,<:Any,<:Any,<:Any,<:Any,<:Any,<:Any,<:Any,<:Any,true},
#         source_index) where {TFT,TFS,PS,VPS,VS,GS}
#
#     if source_system.toggle_rbf
#         vorticity_direct(target_system, target_index, source_system, source_index)
#     else
#         # Sets precision for computations on GPU
#         # This is currently not being used for compatibility with Duals while Broadcasting
#         T = Float64
#
#         # Copy data from CPU to GPU
#         s_d = CuArray{TFS}(view(source_system.particles, 1:7, source_index))
#         t_d = CuArray{TFT}(view(target_system.particles, 1:24, target_index))
#
#         # Get p, q for optimal GPU kernel launch configuration
#         # p is no. of targets in a block
#         # q is no. of columns per block
#         p, q = get_launch_config(length(target_index); T=T)
#
#         # Compute no. of threads, no. of blocks and shared memory
#         threads::Int32 = p*q
#         blocks::Int32 = cld(length(target_index), p)
#         shmem = sizeof(TFT) * 12 * p # XYZ + Γ123 + σ = 7 variables but (12*p) to handle UJ summation for each target
#
#         # Check if GPU shared memory is sufficient
#         dev = CUDA.device()
#         dev_shmem = CUDA.attribute(dev, CUDA.DEVICE_ATTRIBUTE_MAX_SHARED_MEMORY_PER_BLOCK)
#         if shmem > dev_shmem
#             error("Shared memory requested ($shmem B), exceeds available space ($dev_shmem B) on GPU.
#                   Try using more GPUs or reduce Chunk size if using ForwardDiff.")
#         end
#
#         # Compute interactions using GPU
#         kernel = source_system.kernel.g_dgdr
#         @cuda threads=threads blocks=blocks shmem=shmem gpu_reduction_direct!(s_d, t_d, q, kernel)
#
#         # Copy back data from GPU to CPU
#         view(target_system.particles, 10:12, target_index) .= Array(t_d[10:12, :])
#         view(target_system.particles, 16:24, target_index) .= Array(t_d[16:24, :])
#
#         # SFS contribution
#         r = zero(eltype(source_system))
#         for j_target in target_index
#             for source_particle in eachcol(view(source_system.particles, :, source_index))
#                 # include self-induced contribution to SFS
#                 if source_system.toggle_sfs
#                     Estr_direct(target_system, j_target, source_particle, r, source_system.kernel.zeta, source_system.transposed)
#                 end
#             end
#         end
#     end
#
#
#     return nothing
# end

# CPU kernel
function fmm.direct!(
        target_system::ParticleField{<:Any,<:Any,<:Any,<:Any,<:Any,<:Any,<:Any,<:Any,<:Any,false},
        target_index,
        derivatives_switch::fmm.DerivativesSwitch{PS,VPS,VS,GS},
        source_system::ParticleField{<:Any,<:Any,<:Any,<:Any,<:Any,<:Any,<:Any,<:Any,<:Any,false},
        source_index) where {PS,VPS,VS,GS}

>>>>>>> 57afc835
    if source_system.toggle_rbf
        for target_index in target_indices
            vorticity_direct(target_system, target_index, source_system, source_index)
        end
    else
        r = zero(eltype(source_system))

<<<<<<< HEAD
        for target_index in target_indices
            for j_target in target_index
                target_x, target_y, target_z = target_system[j_target, fmm.POSITION]

                for source_particle in eachcol(view(source_system.particles, :, source_index))
                    gamma_x, gamma_y, gamma_z = get_Gamma(source_particle)
                    source_x, source_y, source_z = get_X(source_particle)
                    sigma = get_sigma(source_particle)[]
                    dx = target_x - source_x
                    dy = target_y - source_y
                    dz = target_z - source_z
                    r2 = dx*dx + dy*dy + dz*dz
                    if !iszero(r2)
                        r = sqrt(r2)
                        # Regularizing function and deriv
                        g_sgm, dg_sgmdr = source_system.kernel.g_dgdr(r/sigma)

                        # K × Γp
                        crss1 = -const4 / r^3 * ( dy*gamma_z - dz*gamma_y )
                        crss2 = -const4 / r^3 * ( dz*gamma_x - dx*gamma_z )
                        crss3 = -const4 / r^3 * ( dx*gamma_y - dy*gamma_x )

                        # U = ∑g_σ(x-xp) * K(x-xp) × Γp
                        Ux = g_sgm * crss1
                        Uy = g_sgm * crss2
                        Uz = g_sgm * crss3
                        # get_U(target_particle) .+= Ux, Uy, Uz
                        Ux0, Uy0, Uz0 = target_system[j_target, fmm.VELOCITY]
                        target_system[j_target, fmm.VELOCITY] = Ux+Ux0, Uy+Uy0, Uz+Uz0

                        # ∂u∂xj(x) = ∑[ ∂gσ∂xj(x−xp) * K(x−xp)×Γp + gσ(x−xp) * ∂K∂xj(x−xp)×Γp ]
                        # ∂u∂xj(x) = ∑p[(Δxj∂gσ∂r/(σr) − 3Δxjgσ/r^2) K(Δx)×Γp
                        aux = dg_sgmdr/(sigma*r) - 3*g_sgm /r^2
                        # ∂u∂xj(x) = −∑gσ/(4πr^3) δij×Γp
                        # Adds the Kronecker delta term
                        aux2 = -const4 * g_sgm / r^3
                        # j=1
                        du1x1 = aux * crss1 * dx
                        du2x1 = aux * crss2 * dx - aux2 * gamma_z
                        du3x1 = aux * crss3 * dx + aux2 * gamma_y
                        # j=2
                        du1x2 = aux * crss1 * dy + aux2 * gamma_z
                        du2x2 = aux * crss2 * dy
                        du3x2 = aux * crss3 * dy - aux2 * gamma_x
                        # j=3
                        du1x3 = aux * crss1 * dz - aux2 * gamma_y
                        du2x3 = aux * crss2 * dz + aux2 * gamma_x
                        du3x3 = aux * crss3 * dz

                        du1x10, du2x10, du3x10, du1x20, du2x20, du3x20, du1x30, du2x30, du3x30 = target_system[j_target, fmm.VELOCITY_GRADIENT]
                        target_system[j_target, fmm.VELOCITY_GRADIENT] = SMatrix{3,3}(
                            du1x10 + du1x1,
                            du2x10 + du2x1,
                            du3x10 + du3x1,
                            du1x20 + du1x2,
                            du2x20 + du2x2,
                            du3x20 + du3x2,
                            du1x30 + du1x3,
                            du2x30 + du2x3,
                            du3x30 + du3x3
                        )
                    end

                    # include self-induced contribution to SFS
                    if source_system.toggle_sfs
                        Estr_direct(target_system, j_target, source_particle, r, source_system.kernel.zeta, source_system.transposed)
                    end
=======
        for j_target in target_index
            target_x, target_y, target_z = target_system[j_target, fmm.POSITION]

            for source_particle in eachcol(view(source_system.particles, :, source_index))
                gamma_x, gamma_y, gamma_z = get_Gamma(source_particle)
                source_x, source_y, source_z = get_X(source_particle)
                sigma = get_sigma(source_particle)[]
                dx = target_x - source_x
                dy = target_y - source_y
                dz = target_z - source_z
                r2 = dx*dx + dy*dy + dz*dz
                if !iszero(r2)
                    r = sqrt(r2)
                    # Regularizing function and deriv
                    g_sgm, dg_sgmdr = source_system.kernel.g_dgdr(r/sigma)

                    # K × Γp
                    crss1 = -const4 / r^3 * ( dy*gamma_z - dz*gamma_y )
                    crss2 = -const4 / r^3 * ( dz*gamma_x - dx*gamma_z )
                    crss3 = -const4 / r^3 * ( dx*gamma_y - dy*gamma_x )

                    # U = ∑g_σ(x-xp) * K(x-xp) × Γp
                    Ux = g_sgm * crss1
                    Uy = g_sgm * crss2
                    Uz = g_sgm * crss3
                    # get_U(target_particle) .+= Ux, Uy, Uz
                    Ux0, Uy0, Uz0 = target_system[j_target, fmm.VELOCITY]
                    target_system[j_target, fmm.VELOCITY] = Ux+Ux0, Uy+Uy0, Uz+Uz0

                    # ∂u∂xj(x) = ∑[ ∂gσ∂xj(x−xp) * K(x−xp)×Γp + gσ(x−xp) * ∂K∂xj(x−xp)×Γp ]
                    # ∂u∂xj(x) = ∑p[(Δxj∂gσ∂r/(σr) − 3Δxjgσ/r^2) K(Δx)×Γp
                    aux = dg_sgmdr/(sigma*r) - 3*g_sgm /r^2
                    # ∂u∂xj(x) = −∑gσ/(4πr^3) δij×Γp
                    # Adds the Kronecker delta term
                    aux2 = -const4 * g_sgm / r^3
                    # j=1
                    du1x1 = aux * crss1 * dx
                    du2x1 = aux * crss2 * dx - aux2 * gamma_z
                    du3x1 = aux * crss3 * dx + aux2 * gamma_y
                    # j=2
                    du1x2 = aux * crss1 * dy + aux2 * gamma_z
                    du2x2 = aux * crss2 * dy
                    du3x2 = aux * crss3 * dy - aux2 * gamma_x
                    # j=3
                    du1x3 = aux * crss1 * dz - aux2 * gamma_y
                    du2x3 = aux * crss2 * dz + aux2 * gamma_x
                    du3x3 = aux * crss3 * dz

                    du1x10, du2x10, du3x10, du1x20, du2x20, du3x20, du1x30, du2x30, du3x30 = target_system[j_target, fmm.VELOCITY_GRADIENT]
                    target_system[j_target, fmm.VELOCITY_GRADIENT] = SMatrix{3,3}(
                                                                                  du1x10 + du1x1,
                                                                                  du2x10 + du2x1,
                                                                                  du3x10 + du3x1,
                                                                                  du1x20 + du1x2,
                                                                                  du2x20 + du2x2,
                                                                                  du3x20 + du3x2,
                                                                                  du1x30 + du1x3,
                                                                                  du2x30 + du2x3,
                                                                                  du3x30 + du3x3
                                                                                 )
                end

                # include self-induced contribution to SFS
                if source_system.toggle_sfs
                    Estr_direct(target_system, j_target, source_particle, r, source_system.kernel.zeta, source_system.transposed)
>>>>>>> 57afc835
                end
            end
        end
    end
    return nothing
end<|MERGE_RESOLUTION|>--- conflicted
+++ resolved
@@ -65,9 +65,6 @@
     return nothing
 end
 
-<<<<<<< HEAD
-function fmm.direct!(target_system, target_indices, derivatives_switch::fmm.DerivativesSwitch{PS,VPS,VS,GS}, source_system::ParticleField, source_index) where {PS,VPS,VS,GS}
-=======
 # GPU kernel for Reals that uses atomic reduction (incompatible with ForwardDiff.Duals but faster)
 function fmm.direct!(
         target_system::ParticleField{<:Real,<:Any,<:Any,<:Any,<:Any,<:Any,<:Any,<:Any,<:Any,true},
@@ -193,21 +190,19 @@
 
 # CPU kernel
 function fmm.direct!(
-        target_system::ParticleField{<:Any,<:Any,<:Any,<:Any,<:Any,<:Any,<:Any,<:Any,<:Any,false},
-        target_index,
+        target_system,
+        target_indices,
         derivatives_switch::fmm.DerivativesSwitch{PS,VPS,VS,GS},
         source_system::ParticleField{<:Any,<:Any,<:Any,<:Any,<:Any,<:Any,<:Any,<:Any,<:Any,false},
         source_index) where {PS,VPS,VS,GS}
 
->>>>>>> 57afc835
     if source_system.toggle_rbf
         for target_index in target_indices
             vorticity_direct(target_system, target_index, source_system, source_index)
         end
-    else
+    elseif VS || GS
         r = zero(eltype(source_system))
 
-<<<<<<< HEAD
         for target_index in target_indices
             for j_target in target_index
                 target_x, target_y, target_z = target_system[j_target, fmm.POSITION]
@@ -230,118 +225,55 @@
                         crss2 = -const4 / r^3 * ( dz*gamma_x - dx*gamma_z )
                         crss3 = -const4 / r^3 * ( dx*gamma_y - dy*gamma_x )
 
-                        # U = ∑g_σ(x-xp) * K(x-xp) × Γp
-                        Ux = g_sgm * crss1
-                        Uy = g_sgm * crss2
-                        Uz = g_sgm * crss3
-                        # get_U(target_particle) .+= Ux, Uy, Uz
-                        Ux0, Uy0, Uz0 = target_system[j_target, fmm.VELOCITY]
-                        target_system[j_target, fmm.VELOCITY] = Ux+Ux0, Uy+Uy0, Uz+Uz0
-
-                        # ∂u∂xj(x) = ∑[ ∂gσ∂xj(x−xp) * K(x−xp)×Γp + gσ(x−xp) * ∂K∂xj(x−xp)×Γp ]
-                        # ∂u∂xj(x) = ∑p[(Δxj∂gσ∂r/(σr) − 3Δxjgσ/r^2) K(Δx)×Γp
-                        aux = dg_sgmdr/(sigma*r) - 3*g_sgm /r^2
-                        # ∂u∂xj(x) = −∑gσ/(4πr^3) δij×Γp
-                        # Adds the Kronecker delta term
-                        aux2 = -const4 * g_sgm / r^3
-                        # j=1
-                        du1x1 = aux * crss1 * dx
-                        du2x1 = aux * crss2 * dx - aux2 * gamma_z
-                        du3x1 = aux * crss3 * dx + aux2 * gamma_y
-                        # j=2
-                        du1x2 = aux * crss1 * dy + aux2 * gamma_z
-                        du2x2 = aux * crss2 * dy
-                        du3x2 = aux * crss3 * dy - aux2 * gamma_x
-                        # j=3
-                        du1x3 = aux * crss1 * dz - aux2 * gamma_y
-                        du2x3 = aux * crss2 * dz + aux2 * gamma_x
-                        du3x3 = aux * crss3 * dz
-
-                        du1x10, du2x10, du3x10, du1x20, du2x20, du3x20, du1x30, du2x30, du3x30 = target_system[j_target, fmm.VELOCITY_GRADIENT]
-                        target_system[j_target, fmm.VELOCITY_GRADIENT] = SMatrix{3,3}(
-                            du1x10 + du1x1,
-                            du2x10 + du2x1,
-                            du3x10 + du3x1,
-                            du1x20 + du1x2,
-                            du2x20 + du2x2,
-                            du3x20 + du3x2,
-                            du1x30 + du1x3,
-                            du2x30 + du2x3,
-                            du3x30 + du3x3
-                        )
+                        if VS
+                            # U = ∑g_σ(x-xp) * K(x-xp) × Γp
+                            Ux = g_sgm * crss1
+                            Uy = g_sgm * crss2
+                            Uz = g_sgm * crss3
+                            # get_U(target_particle) .+= Ux, Uy, Uz
+                            Ux0, Uy0, Uz0 = target_system[j_target, fmm.VELOCITY]
+                            target_system[j_target, fmm.VELOCITY] = Ux+Ux0, Uy+Uy0, Uz+Uz0
+                        end
+
+                        if GS
+                            # ∂u∂xj(x) = ∑[ ∂gσ∂xj(x−xp) * K(x−xp)×Γp + gσ(x−xp) * ∂K∂xj(x−xp)×Γp ]
+                            # ∂u∂xj(x) = ∑p[(Δxj∂gσ∂r/(σr) − 3Δxjgσ/r^2) K(Δx)×Γp
+                            aux = dg_sgmdr/(sigma*r) - 3*g_sgm /r^2
+                            # ∂u∂xj(x) = −∑gσ/(4πr^3) δij×Γp
+                            # Adds the Kronecker delta term
+                            aux2 = -const4 * g_sgm / r^3
+                            # j=1
+                            du1x1 = aux * crss1 * dx
+                            du2x1 = aux * crss2 * dx - aux2 * gamma_z
+                            du3x1 = aux * crss3 * dx + aux2 * gamma_y
+                            # j=2
+                            du1x2 = aux * crss1 * dy + aux2 * gamma_z
+                            du2x2 = aux * crss2 * dy
+                            du3x2 = aux * crss3 * dy - aux2 * gamma_x
+                            # j=3
+                            du1x3 = aux * crss1 * dz - aux2 * gamma_y
+                            du2x3 = aux * crss2 * dz + aux2 * gamma_x
+                            du3x3 = aux * crss3 * dz
+
+                            du1x10, du2x10, du3x10, du1x20, du2x20, du3x20, du1x30, du2x30, du3x30 = target_system[j_target, fmm.VELOCITY_GRADIENT]
+                            target_system[j_target, fmm.VELOCITY_GRADIENT] = SMatrix{3,3}(
+                                                                                          du1x10 + du1x1,
+                                                                                          du2x10 + du2x1,
+                                                                                          du3x10 + du3x1,
+                                                                                          du1x20 + du1x2,
+                                                                                          du2x20 + du2x2,
+                                                                                          du3x20 + du3x2,
+                                                                                          du1x30 + du1x3,
+                                                                                          du2x30 + du2x3,
+                                                                                          du3x30 + du3x3
+                                                                                         )
+                        end
                     end
 
                     # include self-induced contribution to SFS
                     if source_system.toggle_sfs
                         Estr_direct(target_system, j_target, source_particle, r, source_system.kernel.zeta, source_system.transposed)
                     end
-=======
-        for j_target in target_index
-            target_x, target_y, target_z = target_system[j_target, fmm.POSITION]
-
-            for source_particle in eachcol(view(source_system.particles, :, source_index))
-                gamma_x, gamma_y, gamma_z = get_Gamma(source_particle)
-                source_x, source_y, source_z = get_X(source_particle)
-                sigma = get_sigma(source_particle)[]
-                dx = target_x - source_x
-                dy = target_y - source_y
-                dz = target_z - source_z
-                r2 = dx*dx + dy*dy + dz*dz
-                if !iszero(r2)
-                    r = sqrt(r2)
-                    # Regularizing function and deriv
-                    g_sgm, dg_sgmdr = source_system.kernel.g_dgdr(r/sigma)
-
-                    # K × Γp
-                    crss1 = -const4 / r^3 * ( dy*gamma_z - dz*gamma_y )
-                    crss2 = -const4 / r^3 * ( dz*gamma_x - dx*gamma_z )
-                    crss3 = -const4 / r^3 * ( dx*gamma_y - dy*gamma_x )
-
-                    # U = ∑g_σ(x-xp) * K(x-xp) × Γp
-                    Ux = g_sgm * crss1
-                    Uy = g_sgm * crss2
-                    Uz = g_sgm * crss3
-                    # get_U(target_particle) .+= Ux, Uy, Uz
-                    Ux0, Uy0, Uz0 = target_system[j_target, fmm.VELOCITY]
-                    target_system[j_target, fmm.VELOCITY] = Ux+Ux0, Uy+Uy0, Uz+Uz0
-
-                    # ∂u∂xj(x) = ∑[ ∂gσ∂xj(x−xp) * K(x−xp)×Γp + gσ(x−xp) * ∂K∂xj(x−xp)×Γp ]
-                    # ∂u∂xj(x) = ∑p[(Δxj∂gσ∂r/(σr) − 3Δxjgσ/r^2) K(Δx)×Γp
-                    aux = dg_sgmdr/(sigma*r) - 3*g_sgm /r^2
-                    # ∂u∂xj(x) = −∑gσ/(4πr^3) δij×Γp
-                    # Adds the Kronecker delta term
-                    aux2 = -const4 * g_sgm / r^3
-                    # j=1
-                    du1x1 = aux * crss1 * dx
-                    du2x1 = aux * crss2 * dx - aux2 * gamma_z
-                    du3x1 = aux * crss3 * dx + aux2 * gamma_y
-                    # j=2
-                    du1x2 = aux * crss1 * dy + aux2 * gamma_z
-                    du2x2 = aux * crss2 * dy
-                    du3x2 = aux * crss3 * dy - aux2 * gamma_x
-                    # j=3
-                    du1x3 = aux * crss1 * dz - aux2 * gamma_y
-                    du2x3 = aux * crss2 * dz + aux2 * gamma_x
-                    du3x3 = aux * crss3 * dz
-
-                    du1x10, du2x10, du3x10, du1x20, du2x20, du3x20, du1x30, du2x30, du3x30 = target_system[j_target, fmm.VELOCITY_GRADIENT]
-                    target_system[j_target, fmm.VELOCITY_GRADIENT] = SMatrix{3,3}(
-                                                                                  du1x10 + du1x1,
-                                                                                  du2x10 + du2x1,
-                                                                                  du3x10 + du3x1,
-                                                                                  du1x20 + du1x2,
-                                                                                  du2x20 + du2x2,
-                                                                                  du3x20 + du3x2,
-                                                                                  du1x30 + du1x3,
-                                                                                  du2x30 + du2x3,
-                                                                                  du3x30 + du3x3
-                                                                                 )
-                end
-
-                # include self-induced contribution to SFS
-                if source_system.toggle_sfs
-                    Estr_direct(target_system, j_target, source_particle, r, source_system.kernel.zeta, source_system.transposed)
->>>>>>> 57afc835
                 end
             end
         end
