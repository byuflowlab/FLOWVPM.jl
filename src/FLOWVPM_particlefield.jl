#=##############################################################################
# DESCRIPTION
    Particle field struct definition.

# AUTHORSHIP
  * Author    : Eduardo J Alvarez
  * Email     : Edo.AlvarezR@gmail.com
  * Created   : Aug 2020
=###############################################################################

const nfields = 46
const useGPU_default = 0

################################################################################
# FMM STRUCT
################################################################################
"""
<<<<<<< HEAD
    FMM(; p::Int=4, ncrit::Int=50, theta::Real=0.4, phi::Real=0.3)
=======
    `FMM(; p::Int=4, ncrit::Int=10, theta::Real=0.5, shrink_recenter::Bool=true,
          relative_tolerance::Real=1e-3, absolute_tolerance::Real=1e-6,
          autotune_p::Bool=true, autotune_ncrit::Bool=true,
          autotune_reg_error::Bool=true, default_rho_over_sigma::Real=1.0)`
>>>>>>> bf8acbb0

Parameters for FMM solver.

# Arguments
* `p`       : Order of multipole expansion.
* `ncrit`   : Maximum number of particles per leaf.
* `theta`   : Neighborhood criterion. This criterion defines the distance
                where the far field starts. The criterion is that if θ*r < R1+R2
                the interaction between two cells is resolved through P2P, where
                r is the distance between cell centers, and R1 and R2 are each
                cell radius. This means that at θ=1, P2P is done only on cells
                that have overlap; at θ=0.5, P2P is done on cells that their
                distance is less than double R1+R2; at θ=0.25, P2P is done on
                cells that their distance is less than four times R1+R2; at
                θ=0, P2P is done on all cells.
* `shrink_recenter` : If true, shrink and recenter multipole expansions to account for nonzero particle radius.
* `relative_tolerance` : Relative error tolerance for FMM calls.
* `absolute_tolerance` : Absolute error tolerance fallback for FMM calls in case relative tolerance becomes too small.
* `autotune_p` : If true, automatically adjust p to optimize performance.
* `autotune_ncrit` : If true, automatically adjust ncrit to optimize performance.
* `autotune_reg_error` : If true, constrain regularization error in FMM calls.
* `default_rho_over_sigma` : Default value for ρ/σ in FMM calls (unused if `autotune_reg_error` is true).

"""
struct FMM
  p::Int64                        # Multipole expansion order
  ncrit::Int64                    # Max number of particles per leaf
  theta::FLOAT_TYPE               # Neighborhood criterion
  shrink_recenter::Bool           # If true, shrink/recenter expansions to account for nonzero radius particles
  relative_tolerance::FLOAT_TYPE  # Relative error tolerance
  absolute_tolerance::FLOAT_TYPE  # Absolute error tolerance fallback in case relative tolerance becomes too small
  autotune_p::Bool                # If true, automatically adjust p to optimize performance
  autotune_ncrit::Bool            # If true, automatically adjust ncrit to optimize performance
  autotune_reg_error::Bool        # If true, automatically calculate rho/sigma to constrain regularization error
  default_rho_over_sigma::FLOAT_TYPE # Default value for ρ/σ in FMM calls (unused if `autotune_reg_error` is true)
end

function FMM(; p=4, ncrit=10, theta=0.5, shrink_recenter=true, relative_tolerance=1e-3, absolute_tolerance=1e-3, autotune_p=true, autotune_ncrit=true, autotune_reg_error=true, default_rho_over_sigma=1.0)
    return FMM(p, ncrit, theta, shrink_recenter, relative_tolerance, absolute_tolerance, autotune_p, autotune_ncrit, autotune_reg_error, default_rho_over_sigma)
end

################################################################################
# PARTICLE FIELD STRUCT
################################################################################
mutable struct ParticleField{R, F<:Formulation, V<:ViscousScheme, TUinf, S<:SubFilterScale, Tkernel, TUJ, Tintegration, TRelaxation, TGPU}
    # User inputs
    maxparticles::Int                           # Maximum number of particles
    particles::Matrix{R}                        # Array of particles
    formulation::F                              # VPM formulation
    viscous::V                                  # Viscous scheme

    # Internal properties
    np::Int                                     # Number of particles in the field
    nt::Int                                     # Current time step number
    t::Real                                     # Current time

    # Solver setting
    kernel::Tkernel                             # Vortex particle kernel
    UJ::TUJ                                     # Particle-to-particle calculation

    # Optional inputs
    Uinf::TUinf # Uniform freestream function Uinf(t)
    SFS::S                                      # Subfilter-scale contributions scheme
    integration::Tintegration                   # Time integration scheme
    transposed::Bool                            # Transposed vortex stretch scheme
    relaxation::TRelaxation                              # Relaxation scheme
    fmm::FMM                                    # Fast-multipole settings
    useGPU::Int                                 # run on GPU if >0, CPU if 0

    # Internal memory for computation
    M::Array{R, 1} # uses particle type since this memory is used for particle-related computations.

    # switches for dispatch in the FMM
    toggle_rbf::Bool                            # if true, the FMM computes the vorticity field rather than velocity field
    toggle_sfs::Bool                            # if true, the FMM computes the stretching term for the SFS model
end

"""
    ParticleField(maxparticles::Int, R=FLOAT_TYPE; <keyword arguments>)

Create a new particle field with `maxparticles` particles. The particle field
is created with the default values for the other parameters.

# Arguments
- `maxparticles::Int`           : Maximum number of particles in the field.
- `R=FLOAT_TYPE`                : Type of the particle field. Default is `FLOAT_TYPE`.
- `formulation`                 : VPM formulation. Default is `rVPM`.
- `viscous::ViscousScheme`      : Viscous scheme. Default is `Inviscid()`. With `rVPM` formulation,
                                    a viscous scheme is not required for numerical stability.
- `np::Int`                     : Number of particles currently in the field. Default is 0. (user should not modify)
- `nt::Int`                     : Current time step number. Default is 0. (user should not modify)
- `t::Real`                     : Current time. Default is 0.
- `transposed::Bool`            : If true, the transposed scheme is recommended for stability.
                                Default is true. (user should not modify)
- `fmm::FMM{TEPS}`              : Fast-multipole settings. Default is `FMM()`.
- `M::Array{R, 1}`              : Memory for computations. Default is `zeros(R, 4)`. (user should not modify)
- `toggle_rbf::Bool`            : If true, the FMM computes the vorticity field rather than velocity field.
                                    This is used as an internal switch for the FMM.
                                    Default is false. (user should not modify)
- `toggle_sfs::Bool`            : If true, the FMM computes the stretching term for the SFS model.
                                    This is used as an internal switch for the FMM.
                                    Default is false. (user should not modify)
- `SFS::S`                      : Subfilter-scale contributions scheme. Default is `noSFS`.
- `kernel::Tkernel`             : Vortex particle kernel. Default is `gaussianerf`.
- `UJ::TUJ`                     : Particle-to-particle calculation. Default is `UJ_fmm`.
- `Uinf::TUinf`                 : Uniform freestream function Uinf(t). Default is no freestream.
- `relaxation::TR`              : Relaxation scheme. Default is `pedrizzetti`.
- `integration::Tintegration`   : Time integration scheme. Default is `rungekutta3`. The only other
                                    option is `euler`.
- `useGPU::Int`                 : Run on GPU if >0, CPU if 0. Default is 0. (Experimental and does not 
                                    accelerate SFS calculations)
"""
function ParticleField(maxparticles::Int, R=FLOAT_TYPE;
        formulation::F=formulation_default,
        viscous::V=Inviscid(),
        np=0, nt=0, t=zero(R),
        transposed=true,
        fmm::FMM=FMM(),
        M=zeros(R, 4),
        toggle_rbf=false, toggle_sfs=false,
        SFS::S=SFS_default, kernel::Tkernel=kernel_default,
        UJ::TUJ=UJ_fmm, Uinf::TUinf=Uinf_default,
        relaxation::TR=Relaxation(relax_pedrizzetti, 1, 0.3), # default relaxation has no type input, which is a problem for AD.
        integration::Tintegration=rungekutta3,
        useGPU=useGPU_default
    ) where {F, V<:ViscousScheme, TUinf, S<:SubFilterScale, Tkernel<:Kernel, TUJ, Tintegration, TR}

    # create particle field
    # particles = [zero(Particle{R}) for _ in 1:maxparticles]
    particles = zeros(R, nfields, maxparticles)

    # Set index of each particle
    # for (i, P) in enumerate(particles)
    #     P.index[1] = i
    # end
    # Generate and return ParticleField
    return ParticleField{R, F, V, TUinf, S, Tkernel, TUJ, Tintegration, TR, useGPU}(maxparticles, particles,
                                            formulation, viscous, np, nt, t,
                                            kernel, UJ, Uinf, SFS, integration,
                                            transposed, relaxation, fmm, useGPU,
                                            M, toggle_rbf, toggle_sfs)
end

"""
    `isLES(pfield::ParticleField)`

    Returns true if the particle field solver implements a subfilter-scale model
of turbulence for large eddy simulation (LES).
"""
isLES(pfield::ParticleField) = isSFSenabled(pfield.SFS)

##### FUNCTIONS ################################################################
"""
  `add_particle(pfield::ParticleField, X, Gamma, sigma; <keyword arguments>)`

Add a particle to the field.

# Arguments
- `pfield::ParticleField`   : Particle field to add the particle to.
- `X`                      : Position of the particle.
- `Gamma`                  : Strength of the particle.
- `sigma`                 : Smoothing radius of the particle.
- `vol`                   : Volume of the particle. Default is 0.
- `circulation`           : Circulation of the particle. Default is 1.
- `C`                     : SFS parameter of the particle. Default is 0.
- `static`                : If true, the particle is static. Default is false.
"""
function add_particle(pfield::ParticleField, X, Gamma, sigma;
                                           vol=0, circulation=1,
                                           C=0, static=false)
    # ERROR CASES
    if get_np(pfield)==pfield.maxparticles
        error("PARTICLE OVERFLOW. Max number of particles $(pfield.maxparticles)"*
                                                            " has been reached")
    # elseif circulation<=0
    #     error("Got invalid circulation less or equal to zero! ($(circulation))")
    end

    # Fetch the index of the next empty particle in the field
    i_next = get_np(pfield)+1

    # Add particle to the field
    pfield.np += 1

    # Populate the empty particle
    set_X(pfield, i_next, X)
    set_Gamma(pfield, i_next, Gamma)
    set_sigma(pfield, i_next, sigma)
    set_vol(pfield, i_next, vol)
    set_circulation(pfield, i_next, circulation)
    set_C(pfield, i_next, C)
    set_static(pfield, i_next, Float64(static))

    return nothing
end

"""
  `add_particle(pfield::ParticleField, P)`

Add a copy of Particle `P` to the field.
"""
function add_particle(pfield::ParticleField, P)
    return add_particle(pfield, get_X(P), get_Gamma(P), get_sigma(P)[];
                        vol=get_vol(P)[], circulation=get_circulation(P)[],
                        C=get_C(P), static=is_static(P))
end

"""
    `get_np(pfield::ParticleField)`

    Returns current number of particles in the field.
"""
get_np(pfield::ParticleField) = pfield.np

"""
    `get_particle(pfield::ParticleField, i)`

    Returns the i-th particle in the field.
"""
function get_particle(pfield::ParticleField, i::Int; emptyparticle=false)
    if i<=0
        error("Requested invalid particle index $i")
    elseif !emptyparticle && i>get_np(pfield)
        error("Requested particle $i, but there is only $(get_np(pfield))"*
                                                    " particles in the field.")
    elseif emptyparticle && i!=(get_np(pfield)+1)
        error("Requested empty particle $i, but next empty particle is"*
                                                          " $(get_np(pfield)+1)")
    end

    return view(pfield.particles, :, i)
end

"Alias for `get_particleiterator`"
iterator(args...; optargs...) = get_particleiterator(args...; optargs...)

"Alias for `get_particleiterator`"
iterate(args...; optargs...) = get_particleiterator(args...; optargs...)

const X_INDEX = 1:3
const GAMMA_INDEX = 4:6
const SIGMA_INDEX = 7
const VOL_INDEX = 8
const CIRCULATION_INDEX = 9
const U_INDEX = 10:12
const VORTICITY_INDEX = 13:15
const J_INDEX = 16:24
const PSE_INDEX = 25:27
const M_INDEX = 28:36
const C_INDEX = 37:39
const SFS_INDEX = 40:42
const STATIC_INDEX = 43
const U_PREV_INDEX = 44

"Get functions for particles"
# This is (and should be) the only place that explicitly
# maps the indices of each particle's fields
get_X(P) = view(P, X_INDEX)
get_Gamma(P) = view(P, GAMMA_INDEX)
get_sigma(P) = view(P, SIGMA_INDEX)
get_vol(P) = view(P, VOL_INDEX)
get_circulation(P) = view(P, CIRCULATION_INDEX)
get_U(P) = view(P, U_INDEX)
get_vorticity(P) = view(P, VORTICITY_INDEX)
get_J(P) = view(P, J_INDEX)
get_PSE(P) = view(P, PSE_INDEX)
get_M(P) = view(P, M_INDEX)
get_C(P) = view(P, C_INDEX)
get_SFS(P) = view(P, SFS_INDEX)
get_static(P) = view(P, STATIC_INDEX)
get_U_prev(P) = view(P, U_PREV_INDEX)

is_static(P) = Bool(P[43])

# This extra function computes the vorticity using the cross-product
get_W(P) = (get_W1(P), get_W2(P), get_W3(P))

get_W1(P) = get_J(P)[6]-get_J(P)[8]
get_W2(P) = get_J(P)[7]-get_J(P)[3]
get_W3(P) = get_J(P)[2]-get_J(P)[4]

get_SFS1(P) = get_SFS(P)[1]
get_SFS2(P) = get_SFS(P)[2]
get_SFS3(P) = get_SFS(P)[3]

"Get functions for particles in ParticleField"
get_X(pfield::ParticleField, i::Int) = view(pfield.particles, X_INDEX, i)
get_Gamma(pfield::ParticleField, i::Int) = view(pfield.particles, GAMMA_INDEX, i)
get_sigma(pfield::ParticleField, i::Int) = view(pfield.particles, SIGMA_INDEX, i)
get_vol(pfield::ParticleField, i::Int) = view(pfield.particles, VOL_INDEX, i)
get_circulation(pfield::ParticleField, i::Int) = view(pfield.particles, CIRCULATION_INDEX, i)
get_U(pfield::ParticleField, i::Int) = view(pfield.particles, U_INDEX, i)
get_vorticity(pfield::ParticleField, i::Int) = view(pfield.particles, VORTICITY_INDEX, i)
get_J(pfield::ParticleField, i::Int) = view(pfield.particles, J_INDEX, i)
get_PSE(pfield::ParticleField, i::Int) = view(pfield.particles, PSE_INDEX, i)
get_W(pfield::ParticleField, i::Int) = get_W(get_particle(pfield, i))
get_M(pfield::ParticleField, i::Int) = view(pfield.particles, M_INDEX, i)
get_C(pfield::ParticleField, i::Int) = view(pfield.particles, C_INDEX, i)
get_SFS(pfield::ParticleField, i::Int) = view(pfield.particles, SFS_INDEX, i)
get_static(pfield::ParticleField, i::Int) = Bool(pfield.particles[43, i])
get_U_prev(pfield::ParticleField, i::Int) = view(pfield.particles, U_PREV_INDEX, i)

"Set functions for particles"
function set_X(P, val) P[X_INDEX] .= val end
function set_Gamma(P, val) P[GAMMA_INDEX] .= val end
function set_sigma(P, val) P[SIGMA_INDEX] = val end
function set_vol(P, val) P[VOL_INDEX] = val end
function set_circulation(P, val) P[CIRCULATION_INDEX] = val end
function set_U(P, val) P[U_INDEX] .= val end
function set_vorticity(P, val) P[VORTICITY_INDEX] .= val end
function set_J(P, val) P[J_INDEX] .= val end
function set_M(P, val) P[M_INDEX] .= val end
function set_C(P, val) P[C_INDEX] .= val end
function set_static(P, val) P[STATIC_INDEX] = val end
function set_PSE(P, val) P[PSE_INDEX] .= val end
function set_SFS(P, val) P[SFS_INDEX] .= val end
function set_U_prev(P, val) P[U_PREV_INDEX] = val end


"Set functions for particles in ParticleField"
function set_X(pfield::ParticleField, i::Int, val) pfield.particles[X_INDEX, i] .= val end
function set_Gamma(pfield::ParticleField, i::Int, val) pfield.particles[GAMMA_INDEX, i] .= val end
function set_sigma(pfield::ParticleField, i::Int, val) pfield.particles[SIGMA_INDEX, i] = val end
function set_vol(pfield::ParticleField, i::Int, val) pfield.particles[VOL_INDEX, i] = val end
function set_circulation(pfield::ParticleField, i::Int, val) pfield.particles[CIRCULATION_INDEX, i] = val end
function set_U(pfield::ParticleField, i::Int, val) pfield.particles[U_INDEX, i] .= val end
function set_vorticity(pfield::ParticleField, i::Int, val) pfield.particles[VORTICITY_INDEX, i] .= val end
function set_J(pfield::ParticleField, i::Int, val) pfield.particles[J_INDEX, i] .= val end
function set_M(pfield::ParticleField, i::Int, val) pfield.particles[M_INDEX, i] .= val end
function set_C(pfield::ParticleField, i::Int, val) pfield.particles[C_INDEX, i] .= val end
function set_static(pfield::ParticleField, i::Int, val) pfield.particles[STATIC_INDEX, i] = val end
function set_PSE(pfield::ParticleField, i::Int, val) pfield.particles[PSE_INDEX, i] .= val end
function set_SFS(pfield::ParticleField, i::Int, val) pfield.particles[SFS_INDEX, i] .= val end
function set_U_prev(pfield::ParticleField, i::Int, val) pfield.particles[U_PREV_INDEX, i] = val end


"""
    `isinviscid(pfield::ParticleField)`

Returns true if particle field is inviscid.
"""
isinviscid(pfield::ParticleField) = isinviscid(pfield.viscous)


"""
    `get_particleiterator(pfield::ParticleField; start_i=1, end_i=np)`

Return an iterator over particles that can be used as follows

```julia-repl
julia> # Initiate particle field
       pfield = FLOWVPM.ParticleField(10);

julia> # Add particles
       for i in 1:4
           FLOWVPM.add_particle(pfield, (i*10^0, i*10^1, i*10^2), zeros(3), 1.0)
       end

julia> # Iterate over particles
       for P in FLOWVPM.get_particleiterator(pfield)
           println(P.var[1:3])
       end
[1.0, 10.0, 100.0]
[2.0, 20.0, 200.0]
[3.0, 30.0, 300.0]
[4.0, 40.0, 400.0]
```
"""
function get_particleiterator(args...; include_static=false, optargs...)
    if include_static
        return _get_particleiterator(args...; optargs...)
    else
        return (P for P in _get_particleiterator(args...; optargs...) if !is_static(P))
    end
end

function _get_particleiterator(pfield::ParticleField; start_i::Int=1, end_i::Int=-1, reverse=false)
    if end_i > get_np(pfield)
        error("Requested end_i=$(end_i), but there is only $(get_np(pfield))"*
              " particles in the field.")
    end

    last_i = end_i==-1 ? get_np(pfield) : end_i

    if reverse
        i_particles = last_i : -1 : start_i
    else
        i_particles = start_i : last_i
    end

    return (view(pfield.particles, :, i) for i in i_particles)
end

"""
  `remove_particle(pfield::ParticleField, i)`

Remove the i-th particle in the field. This is done by moving the last particle
that entered the field into the memory slot of the target particle. To remove
particles sequentally, you will need to go from the last particle back to the
first one (see documentation of `get_particleiterator` for an example).
"""
function remove_particle(pfield::ParticleField, i::Int)
    if i<=0
        error("Requested removal of invalid particle index $i")
    elseif i>get_np(pfield)
        error("Requested removal of particle $i, but there is only"*
              " $(get_np(pfield)) particles in the field.")
    end

    if i != get_np(pfield)
        # Overwrite target particle with last particle in the field
        get_particle(pfield, i) .= get_particle(pfield, get_np(pfield))
    end

    # Remove last particle in the field
    _reset_particle(pfield, get_np(pfield))
    pfield.np -= 1

    return nothing
end

"""
  `nextstep(pfield::ParticleField, dt; relax=false)`

Steps the particle field in time by a step `dt`. Modifies the pfield in place.

# Arguments
- `pfield::ParticleField`   : Particle field to step.
- `dt::Real`                : Time step to step the field.
- `relax::Bool`             : If true, the relaxation scheme is applied to the
                                particles. Default is false.

# Returns
- The time step number of the particle field.
"""
function nextstep(pfield::ParticleField, dt::Real; update_U_prev=true, optargs...)

    # Step in time
    if get_np(pfield)!=0
        pfield.integration(pfield, dt; optargs...)
    end
    
    # update U_prev
    if update_U_prev
        for i in 1:get_np(pfield)
            Ux, Uy, Uz = get_U(pfield, i)
            set_U_prev(pfield, i, sqrt(Ux*Ux + Uy*Uy + Uz*Uz))
        end
    end

    # Updates time
    pfield.t += dt
    pfield.nt += 1
end


##### INTERNAL FUNCTIONS #######################################################
function _reset_particles(pfield::ParticleField)
    # for p in iterator(pfield)
    #     _reset_particle(p)
    # end
    for i in 1:pfield.np
        p = get_particle(pfield, i)
        !is_static(p) && _reset_particle(p)
    end
end

function _reset_particle(particle)
    zeroVal = zero(eltype(particle))
    set_U(particle, zeroVal)
    set_vorticity(particle, zeroVal)
    set_J(particle, zeroVal)
    set_PSE(particle, zeroVal)
end

_reset_particle(pfield::ParticleField, i::Int) = _reset_particle(get_particle(pfield, i))

function _reset_particles_sfs(pfield::ParticleField)
    # for p in iterator(pfield)
    #     _reset_particle_sfs(p)
    # end
    for i in 1:pfield.np
        p = get_particle(pfield, i)
        !is_static(p) && _reset_particle_sfs(p)
    end
end

function _reset_particles_sfs(pfield::ParticleField, i::Int)
    _reset_particle(get_particle(pfield, i))
end

function _reset_particle_sfs(particle)
    set_SFS(particle, zero(eltype(particle)))
end

##### END OF PARTICLE FIELD#####################################################<|MERGE_RESOLUTION|>--- conflicted
+++ resolved
@@ -15,14 +15,10 @@
 # FMM STRUCT
 ################################################################################
 """
-<<<<<<< HEAD
-    FMM(; p::Int=4, ncrit::Int=50, theta::Real=0.4, phi::Real=0.3)
-=======
     `FMM(; p::Int=4, ncrit::Int=10, theta::Real=0.5, shrink_recenter::Bool=true,
           relative_tolerance::Real=1e-3, absolute_tolerance::Real=1e-6,
           autotune_p::Bool=true, autotune_ncrit::Bool=true,
           autotune_reg_error::Bool=true, default_rho_over_sigma::Real=1.0)`
->>>>>>> bf8acbb0
 
 Parameters for FMM solver.
 
